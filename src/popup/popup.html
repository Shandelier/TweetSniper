--- conflicted
+++ resolved
@@ -22,12 +22,10 @@
             <span class="toggle-slider"></span>
           </div>
         </label>
-<<<<<<< HEAD
         <button id="refresh-btn" class="refresh-btn" title="Refresh effects on current page">
           <span class="refresh-icon">⟳</span>
           <span class="refresh-text">Refresh</span>
         </button>
-=======
         
         <div class="mode-selector">
           <h3 class="mode-title">Indicator Mode</h3>
@@ -42,7 +40,6 @@
             </label>
           </div>
         </div>
->>>>>>> 3e8abffc
       </div>
       
       <div class="legend-section" id="views-legend">
