// Popup script for Tweet Heat Map extension
// Handles the on/off toggle and keyword management

import { Keyword, getNextKeywordColor } from '../utils.js';

interface Settings {
  enabled: boolean;
  indicatorMode?: 'views' | 'breakout';
  breakoutMaxViews?: number;
  breakoutMaxAge?: number;
}

const SETTINGS_KEY = 'thm-settings';
const KEYWORDS_KEY = 'thm-keywords';

/**
 * Send a message to the content script to trigger immediate refresh
 */
async function triggerContentRefresh(): Promise<void> {
  try {
    const [tab] = await chrome.tabs.query({ active: true, currentWindow: true });
    if (tab.id) {
      await chrome.tabs.sendMessage(tab.id, { action: 'forceRefresh' });
    }
  } catch (error) {
    console.debug('Could not send refresh message to content script:', error);
  }
}

/**
 * Force a storage change event to trigger content script refresh
 */
async function triggerStorageRefresh(): Promise<void> {
  try {
    // Get current settings
    const settings = await loadSettings();
    // Save them again to trigger storage listener
    await chrome.storage.sync.set({ [SETTINGS_KEY]: settings });
  } catch (error) {
    console.debug('Could not trigger storage refresh:', error);
  }
}

/**
 * Manual refresh function that uses multiple methods
 */
async function performManualRefresh(): Promise<void> {
  // Try direct message first
  await triggerContentRefresh();
  // Fallback to storage trigger
  await triggerStorageRefresh();
}

/**
 * Load current settings from chrome.storage
 */
async function loadSettings(): Promise<Settings> {
  try {
    const result = await chrome.storage.sync.get([SETTINGS_KEY]);
    return result[SETTINGS_KEY] || { 
      enabled: true, 
      indicatorMode: 'views',
      breakoutMaxViews: 100000,
      breakoutMaxAge: 120
    };
  } catch (error) {
    console.error('Error loading settings:', error);
    return { 
      enabled: true, 
      indicatorMode: 'views',
      breakoutMaxViews: 100000,
      breakoutMaxAge: 120
    };
  }
}

/**
 * Save settings to chrome.storage
 */
async function saveSettings(settings: Settings): Promise<void> {
  try {
    await chrome.storage.sync.set({ [SETTINGS_KEY]: settings });
  } catch (error) {
    console.error('Error saving settings:', error);
  }
}

/**
 * Load keywords from chrome.storage
 */
async function loadKeywords(): Promise<Keyword[]> {
  try {
    const result = await chrome.storage.sync.get([KEYWORDS_KEY]);
    return result[KEYWORDS_KEY] || [];
  } catch (error) {
    console.error('Error loading keywords:', error);
    return [];
  }
}

/**
 * Save keywords to chrome.storage
 */
async function saveKeywords(keywords: Keyword[]): Promise<void> {
  try {
    await chrome.storage.sync.set({ [KEYWORDS_KEY]: keywords });
  } catch (error) {
    console.error('Error saving keywords:', error);
  }
}

/**
 * Update the toggle UI state
 */
function updateToggleUI(enabled: boolean): void {
  const toggle = document.getElementById('enabled-toggle') as HTMLInputElement;
  if (toggle) {
    toggle.checked = enabled;
  }
}

/**
 * Update the mode selector UI state
 */
function updateModeUI(mode: 'views' | 'breakout'): void {
  const viewsRadio = document.getElementById('mode-views') as HTMLInputElement;
  const breakoutRadio = document.getElementById('mode-breakout') as HTMLInputElement;
  
  if (viewsRadio && breakoutRadio) {
    viewsRadio.checked = mode === 'views';
    breakoutRadio.checked = mode === 'breakout';
  }
  
  // Toggle legend visibility
  const viewsLegend = document.getElementById('views-legend');
  const breakoutLegend = document.getElementById('breakout-legend');
  
  if (viewsLegend && breakoutLegend) {
    viewsLegend.style.display = mode === 'views' ? 'block' : 'none';
    breakoutLegend.style.display = mode === 'breakout' ? 'block' : 'none';
  }
}

/**
 * Format views count for display
 */
function formatViews(views: number): string {
  if (views >= 1000000) {
    return `${(views / 1000000).toFixed(1)}M`;
  } else if (views >= 1000) {
    return `${Math.floor(views / 1000)}K`;
  }
  return views.toString();
}

/**
 * Format minutes to hours/minutes
 */
function formatMinutes(minutes: number): string {
  if (minutes >= 60) {
    const hours = Math.floor(minutes / 60);
    const mins = minutes % 60;
    return mins > 0 ? `${hours}h ${mins}m` : `${hours}h`;
  }
  return `${minutes}m`;
}

/**
 * Update guard rail UI
 */
function updateGuardRailUI(settings: Settings): void {
  const maxViewsSlider = document.getElementById('max-views-slider') as HTMLInputElement;
  const maxAgeSlider = document.getElementById('max-age-slider') as HTMLInputElement;
  const maxViewsValue = document.getElementById('max-views-value');
  const maxAgeValue = document.getElementById('max-age-value');
  
  if (maxViewsSlider && maxViewsValue) {
    maxViewsSlider.value = (settings.breakoutMaxViews || 100000).toString();
    maxViewsValue.textContent = formatViews(settings.breakoutMaxViews || 100000);
  }
  
  if (maxAgeSlider && maxAgeValue) {
    maxAgeSlider.value = (settings.breakoutMaxAge || 120).toString();
    maxAgeValue.textContent = formatMinutes(settings.breakoutMaxAge || 120);
  }
}

/**
 * Handle toggle change
 */
async function handleToggleChange(event: Event): Promise<void> {
  const toggle = event.target as HTMLInputElement;
  const currentSettings = await loadSettings();
  const settings: Settings = {
    ...currentSettings,
    enabled: toggle.checked
  };
  
  await saveSettings(settings);
  
<<<<<<< HEAD
  // Trigger immediate refresh
  await triggerContentRefresh();
=======
  // Notify content script to repaint timeline
  try {
    const [tab] = await chrome.tabs.query({ active: true, currentWindow: true });
    if (tab.id) {
      await chrome.tabs.sendMessage(tab.id, {
        type: 'SETTINGS_CHANGED',
        settings: settings
      });
    }
  } catch (error) {
    console.debug('Could not notify content script:', error);
  }
>>>>>>> 3e8abffc
  
  // Update badge icon to reflect state (optional enhancement)
  try {
    await chrome.action.setIcon({
      path: settings.enabled ? 'icons/icon128.png' : 'icons/icon128-disabled.png'
    });
  } catch (error) {
    // Icon change is optional, don't fail if it doesn't work
    console.debug('Could not update icon:', error);
  }
}

/**
 * Handle mode change
 */
async function handleModeChange(event: Event): Promise<void> {
  const radio = event.target as HTMLInputElement;
  const currentSettings = await loadSettings();
  const settings: Settings = {
    ...currentSettings,
    indicatorMode: radio.value as 'views' | 'breakout'
  };
  
  await saveSettings(settings);
  updateModeUI(settings.indicatorMode!);
  
  // Notify content script to repaint timeline
  try {
    const [tab] = await chrome.tabs.query({ active: true, currentWindow: true });
    if (tab.id) {
      await chrome.tabs.sendMessage(tab.id, {
        type: 'MODE_CHANGED',
        indicatorMode: settings.indicatorMode
      });
    }
  } catch (error) {
    // Content script might not be loaded, that's okay
    console.debug('Could not notify content script:', error);
  }
}

/**
 * Render the keyword list in the UI
 */
function renderKeywords(keywords: Keyword[]): void {
  const keywordList = document.getElementById('keyword-list');
  if (!keywordList) return;
  
  keywordList.innerHTML = '';
  
  keywords.forEach((keyword, index) => {
    const item = document.createElement('div');
    item.className = 'keyword-item';
    
    item.innerHTML = `
      <span class="keyword-text">${keyword.text}</span>
      <div class="keyword-color" style="background-color: ${keyword.color}"></div>
      <button class="btn-remove" data-index="${index}">×</button>
    `;
    
    keywordList.appendChild(item);
  });
}

/**
 * Add a new keyword
 */
async function addKeyword(text: string): Promise<void> {
  const trimmedText = text.trim().toLowerCase();
  if (!trimmedText) return;
  
  const keywords = await loadKeywords();
  
  // Check if keyword already exists
  if (keywords.some(k => k.text.toLowerCase() === trimmedText)) {
    return;
  }
  
  const newKeyword: Keyword = {
    text: trimmedText,
    color: getNextKeywordColor(keywords),
    enabled: true
  };
  
  keywords.push(newKeyword);
  await saveKeywords(keywords);
  renderKeywords(keywords);
  
  // Trigger immediate refresh
  await triggerContentRefresh();
}

/**
 * Remove a keyword by index
 */
async function removeKeyword(index: number): Promise<void> {
  const keywords = await loadKeywords();
  keywords.splice(index, 1);
  await saveKeywords(keywords);
  renderKeywords(keywords);
  
  // Trigger immediate refresh
  await triggerContentRefresh();
}

/**
 * Handle keyword input form submission
 */
async function handleKeywordSubmit(): Promise<void> {
  const input = document.getElementById('keyword-input') as HTMLInputElement;
  if (!input) return;
  
  await addKeyword(input.value);
  input.value = '';
}

/**
 * Set up keyword management event listeners
 */
function setupKeywordListeners(): void {
  // Add keyword button
  const addBtn = document.getElementById('add-keyword');
  if (addBtn) {
    addBtn.addEventListener('click', handleKeywordSubmit);
  }
  
  // Refresh button
  const refreshBtn = document.getElementById('refresh-btn');
  if (refreshBtn) {
    refreshBtn.addEventListener('click', async () => {
      await performManualRefresh();
      
      // Visual feedback
      const icon = refreshBtn.querySelector('.refresh-icon');
      if (icon) {
        icon.textContent = '✓';
        setTimeout(() => {
          icon.textContent = '⟳';
        }, 1000);
      }
    });
  }
  
  // Enter key in input
  const input = document.getElementById('keyword-input') as HTMLInputElement;
  if (input) {
    input.addEventListener('keydown', (e) => {
      if (e.key === 'Enter') {
        e.preventDefault();
        handleKeywordSubmit();
      }
    });
  }
  
  // Remove keyword buttons (delegated)
  const keywordList = document.getElementById('keyword-list');
  if (keywordList) {
    keywordList.addEventListener('click', async (e) => {
      const target = e.target as HTMLElement;
      if (target.classList.contains('btn-remove')) {
        const index = parseInt(target.getAttribute('data-index') || '0');
        await removeKeyword(index);
      }
    });
  }
}

/**
 * Handle guard rail changes
 */
async function handleGuardRailChange(): Promise<void> {
  const maxViewsSlider = document.getElementById('max-views-slider') as HTMLInputElement;
  const maxAgeSlider = document.getElementById('max-age-slider') as HTMLInputElement;
  const maxViewsValue = document.getElementById('max-views-value');
  const maxAgeValue = document.getElementById('max-age-value');
  
  const currentSettings = await loadSettings();
  const settings: Settings = {
    ...currentSettings,
    breakoutMaxViews: parseInt(maxViewsSlider.value),
    breakoutMaxAge: parseInt(maxAgeSlider.value)
  };
  
  // Update display values
  if (maxViewsValue) {
    maxViewsValue.textContent = formatViews(settings.breakoutMaxViews!);
  }
  if (maxAgeValue) {
    maxAgeValue.textContent = formatMinutes(settings.breakoutMaxAge!);
  }
  
  await saveSettings(settings);
  
  // Send message to content script to trigger repaint
  try {
    const [tab] = await chrome.tabs.query({ active: true, currentWindow: true });
    if (tab.id) {
      await chrome.tabs.sendMessage(tab.id, { 
        type: 'settingsChanged',
        settings: settings
      });
    }
  } catch (error) {
    console.debug('Could not send message to content script:', error);
  }
}

/**
 * Initialize the popup
 */
async function initPopup(): Promise<void> {
  try {
    // Load current settings and keywords
    const settings = await loadSettings();
    const keywords = await loadKeywords();
    
    // Update UI
    updateToggleUI(settings.enabled);
    updateModeUI(settings.indicatorMode || 'views');
    updateGuardRailUI(settings);
    renderKeywords(keywords);
    
    // Set up toggle listener
    const toggle = document.getElementById('enabled-toggle') as HTMLInputElement;
    if (toggle) {
      toggle.addEventListener('change', handleToggleChange);
    }
    
    // Set up mode listeners
    const modeRadios = document.querySelectorAll('input[name="indicator-mode"]');
    modeRadios.forEach(radio => {
      radio.addEventListener('change', handleModeChange);
    });
    
    // Set up guard rail sliders
    const maxViewsSlider = document.getElementById('max-views-slider') as HTMLInputElement;
    const maxAgeSlider = document.getElementById('max-age-slider') as HTMLInputElement;
    if (maxViewsSlider) {
      maxViewsSlider.addEventListener('input', handleGuardRailChange);
    }
    if (maxAgeSlider) {
      maxAgeSlider.addEventListener('input', handleGuardRailChange);
    }
    
    // Set up keyword management
    setupKeywordListeners();
    
    // Trigger refresh on popup open to ensure current page is up to date
    await triggerContentRefresh();
    
    console.debug('Popup initialized');
  } catch (error) {
    console.error('Error initializing popup:', error);
  }
}

// Initialize when DOM is ready
if (document.readyState === 'loading') {
  document.addEventListener('DOMContentLoaded', initPopup);
} else {
  initPopup();
} <|MERGE_RESOLUTION|>--- conflicted
+++ resolved
@@ -198,11 +198,9 @@
   
   await saveSettings(settings);
   
-<<<<<<< HEAD
-  // Trigger immediate refresh
+  // Notify content script with multiple approaches for reliability
   await triggerContentRefresh();
-=======
-  // Notify content script to repaint timeline
+  
   try {
     const [tab] = await chrome.tabs.query({ active: true, currentWindow: true });
     if (tab.id) {
@@ -214,7 +212,6 @@
   } catch (error) {
     console.debug('Could not notify content script:', error);
   }
->>>>>>> 3e8abffc
   
   // Update badge icon to reflect state (optional enhancement)
   try {
